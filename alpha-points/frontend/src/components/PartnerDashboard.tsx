--- conflicted
+++ resolved
@@ -10,10 +10,6 @@
 import { usePerkData, PerkDefinition } from '../hooks/usePerkData';
 import { usePartnerSettings } from '../hooks/usePartnerSettings';
 import { usePartnerAnalytics } from '../hooks/usePartnerAnalytics';
-<<<<<<< HEAD
-import { SDKConfigurationDashboard } from './SDKConfigurationDashboard';
-=======
->>>>>>> a273372e
 
 import { usePartnerDetection } from '../hooks/usePartnerDetection';
 import { useSignAndExecuteTransaction, useSuiClient, useCurrentWallet } from '@mysten/dapp-kit';
@@ -787,17 +783,10 @@
 
     // Validate consumable settings
     if (newPerkIsConsumable) {
-<<<<<<< HEAD
               if (!currentSettings?.allowConsumablePerks) {
           toast.error('Consumable perks are not enabled in your settings. Please enable them first.');
           return;
         }
-=======
-      if (!currentSettings.allowConsumablePerks) {
-        toast.error('Consumable perks are not enabled in your settings. Please enable them first.');
-        return;
-      }
->>>>>>> a273372e
       const charges = parseInt(newPerkCharges);
       if (isNaN(charges) || charges <= 0) {
         toast.error('Please enter a valid number of charges (minimum 1)');
@@ -1514,7 +1503,6 @@
                   <div className="text-xl font-bold text-yellow-300 mb-1">{capitalEfficiency.toFixed(1)}%</div>
                   <div className="text-xs text-yellow-200">Efficiency</div>
                 </div>
-<<<<<<< HEAD
               </div>
               
               <div className="hidden xl:flex items-center space-x-8 border-l border-blue-400/30 pl-8">
@@ -1639,360 +1627,12 @@
                 <Button 
                   className="text-sm bg-gray-600 hover:bg-gray-700 px-3 py-2 whitespace-nowrap"
                   onClick={onRefresh}
-=======
-              </div>
-              
-              <div className="hidden xl:flex items-center space-x-8 border-l border-blue-400/30 pl-8">
-                <div className="text-center py-1">
-                  <div className="text-xl font-bold text-cyan-300 mb-1">{dailyUsedPercent.toFixed(1)}%</div>
-                  <div className="text-xs text-cyan-200">Daily Used</div>
-                </div>
-                <div className="text-center py-1">
-                  <div className="text-xl font-bold text-indigo-300 mb-1">{lifetimeUsedPercent.toFixed(1)}%</div>
-                  <div className="text-xs text-indigo-200">Lifetime Used</div>
-                </div>
-                <div className="text-center py-1">
-                  <div className="text-xl font-bold text-orange-300 mb-1">
-                    {projectedDaysToCapacity === Infinity ? '∞' : projectedDaysToCapacity > 999 ? '999+' : projectedDaysToCapacity}
-                  </div>
-                  <div className="text-xs text-orange-200">Days Runway</div>
-                </div>
-              </div>
-            </div>
-            
-            <div className="flex items-center space-x-3">
-              <div className="hidden lg:flex items-center space-x-2">
-                <Button 
-                  className="text-xs btn-modern-primary px-3 py-1.5"
-                  onClick={() => setShowCollateralModal({ type: 'topup', isOpen: true })}
-                >
-                  <span className="mr-1">⬆️</span>
-                  Increase
-                </Button>
-                <Button 
-                  className="text-xs bg-green-600 hover:bg-green-700 px-3 py-1.5"
-                  onClick={() => setShowCollateralModal({ type: 'add', isOpen: true })}
-                >
-                  <span className="mr-1">➕</span>
-                  Add
-                </Button>
-                {withdrawable > 0 && (
-                  <Button 
-                    className="text-xs bg-orange-600 hover:bg-orange-700 px-3 py-1.5"
-                    onClick={() => setShowWithdrawalModal(true)}
-                  >
-                    <span className="mr-1">⬇️</span>
-                    Extract
-                  </Button>
-                )}
-              </div>
-              
-              <div className={`px-3 py-1 rounded-full text-xs font-medium ${risk.bg} ${risk.color}`}>
-                Risk: {risk.level}
-              </div>
-            </div>
-          </div>
-        </div>
-
-        {/* Expanded Quota Progress Bar */}
-        <div className="bg-gray-800/95 backdrop-blur-lg border border-gray-700/50 rounded-lg p-4">
-          <div className="flex items-center justify-between">
-            <div className="flex items-center space-x-8 flex-1">
-              {/* Daily Progress - Expanded */}
-              <div className="flex items-center space-x-4 flex-1">
-                <span className="text-sm text-blue-300 w-12 font-medium">Daily</span>
-                <div className="flex-1 bg-gray-700 rounded-full h-3 min-w-0 relative">
-                  <div 
-                    className="bg-gradient-to-r from-blue-500 to-blue-400 h-3 rounded-full transition-all duration-700 ease-out relative overflow-hidden"
-                    style={{ width: `${Math.min(dailyUsedPercent, 100)}%` }}
-                  >
-                    {/* Subtle animated shimmer */}
-                    <div className="absolute inset-0 bg-gradient-to-r from-transparent via-white/10 to-transparent animate-pulse"></div>
-                  </div>
-                  {/* Usage indicator line */}
-                  {dailyUsedPercent > 5 && (
-                    <div className="absolute top-0 bottom-0 flex items-center text-xs font-medium text-white/90" style={{ left: `${Math.min(dailyUsedPercent, 95)}%`, transform: 'translateX(-50%)' }}>
-                      <span className="bg-blue-600/80 px-1 py-0.5 rounded text-xs">{dailyUsedPercent.toFixed(0)}%</span>
-                    </div>
-                  )}
-                </div>
-                <div className="text-right min-w-[80px]">
-                  <div className="text-sm font-semibold text-white">{pointsMintedToday.toLocaleString()}</div>
-                  <div className="text-xs text-gray-400">of {dailyQuota.toLocaleString()}</div>
-                </div>
-              </div>
-            </div>
-            
-            <div className="w-px h-8 bg-gray-600 mx-6"></div>
-            
-            <div className="flex items-center space-x-8 flex-1">
-              {/* Lifetime Progress - Expanded */}
-              <div className="flex items-center space-x-4 flex-1">
-                <span className="text-sm text-purple-300 w-16 font-medium">Lifetime</span>
-                <div className="flex-1 bg-gray-700 rounded-full h-3 min-w-0 relative">
-                  <div 
-                    className="bg-gradient-to-r from-purple-500 to-purple-400 h-3 rounded-full transition-all duration-700 ease-out relative overflow-hidden"
-                    style={{ width: `${Math.min(lifetimeUsedPercent, 100)}%` }}
-                  >
-                    {/* Subtle animated shimmer */}
-                    <div className="absolute inset-0 bg-gradient-to-r from-transparent via-white/10 to-transparent animate-pulse"></div>
-                  </div>
-                  {/* Usage indicator line */}
-                  {lifetimeUsedPercent > 5 && (
-                    <div className="absolute top-0 bottom-0 flex items-center text-xs font-medium text-white/90" style={{ left: `${Math.min(lifetimeUsedPercent, 95)}%`, transform: 'translateX(-50%)' }}>
-                      <span className="bg-purple-600/80 px-1 py-0.5 rounded text-xs">{lifetimeUsedPercent.toFixed(0)}%</span>
-                    </div>
-                  )}
-                </div>
-                <div className="text-right min-w-[100px]">
-                  <div className="text-sm font-semibold text-white">{lifetimeMinted.toLocaleString()}</div>
-                  <div className="text-xs text-gray-400">of {lifetimeQuota.toLocaleString()}</div>
-                </div>
-              </div>
-              
-              {/* Action Button */}
-              <div className="flex items-center space-x-3">
-                {(lifetimeUsedPercent >= 70 || dailyUsedPercent >= 80) && (
-                  <Button 
-                    className="text-sm btn-modern-primary px-4 py-2 whitespace-nowrap"
-                    onClick={() => setShowCollateralModal({ type: 'add', isOpen: true })}
-                  >
-                    <span className="mr-2">⬆️</span>
-                    Scale Up
-                  </Button>
-                )}
-                <Button 
-                  className="text-sm bg-gray-600 hover:bg-gray-700 px-3 py-2 whitespace-nowrap"
-                  onClick={onRefresh}
+
                 >
                   <span className="mr-1">🔄</span>
                   Refresh
                 </Button>
               </div>
-            </div>
-          </div>
-        </div>
-
-        {/* Business Intelligence Dashboard */}
-        <div className="grid grid-cols-1 md:grid-cols-2 lg:grid-cols-3 gap-6">
-
-          {/* Strategic Actions */}
-          <div className="bg-gray-800/95 backdrop-blur-lg border border-gray-700/50 rounded-lg p-5">
-            <h3 className="text-lg font-semibold text-white mb-4 flex items-center">
-              <span className="mr-2">🎯</span>
-              Strategic Actions
-            </h3>
-            
-            <div className="space-y-4">
-              {/* Perk Management */}
-              <div className="bg-gray-900/50 rounded-lg p-3">
-                <div className="flex items-center justify-between mb-2">
-                  <div className="flex items-center space-x-2">
-                    <span className="text-sm text-gray-300">Marketplace Presence</span>
-                    <span className="text-lg font-bold text-white">{totalPerks}</span>
-                    <span className="text-xs text-gray-400">Active Perks</span>
-                  </div>
-                </div>
-                <Link to="/partners/perks" className="block">
-                  <Button className="w-full text-xs">
-                    <span className="mr-2">🎁</span>
-                    Manage Perks
-                  </Button>
-                </Link>
-              </div>
-
-              {/* Analytics Access */}
-              <div className="bg-gray-900/50 rounded-lg p-3">
-                <div className="text-sm text-gray-300 mb-2">Performance Insights</div>
-                <div className="text-xs text-gray-400 mb-2">Deep dive into your metrics</div>
-                <Link to="/partners/analytics" className="block">
-                  <Button className="w-full text-xs btn-modern-secondary">
-                    <span className="mr-2">📈</span>
-                    View Analytics
-                  </Button>
-                </Link>
-              </div>
-
-              {/* System Actions */}
-              <div className="space-y-2">
-                <Button 
-                  className="w-full text-xs btn-modern-secondary"
-                  onClick={onRefresh}
-                >
-                  <span className="mr-2">🔄</span>
-                  Refresh Data
-                </Button>
-                <Link to="/partners/create" className="block">
-                  <Button className="w-full text-xs bg-green-700 hover:bg-green-600">
-                    <span className="mr-2">➕</span>
-                    New Partner Cap
-                  </Button>
-                </Link>
-              </div>
-            </div>
-          </div>
-
-          {/* Smart Recommendations */}
-          <div className="bg-gray-800/95 backdrop-blur-lg border border-gray-700/50 rounded-lg p-5">
-            <h3 className="text-lg font-semibold text-white mb-4 flex items-center">
-              <span className="mr-2">🧠</span>
-              Smart Recommendations
-            </h3>
-            
-            <div className="space-y-3 max-h-96 overflow-y-auto">
-              {/* Strategic Business Recommendations */}
-              {(() => {
-                const recommendations = [];
-                
-                // Capital Optimization Strategies
-                if (lifetimeUsedPercent > 80) {
-                  recommendations.push(
-                    <div key="capacity" className="bg-red-500/10 border border-red-500/20 rounded-lg p-3">
-                      <div className="text-sm font-medium text-red-400 mb-1">⚠️ Scale Capital Infrastructure</div>
-                      <div className="text-xs text-red-300 mb-2">At {lifetimeUsedPercent.toFixed(1)}% capacity utilization - approaching operational limits.</div>
-                      <div className="text-xs text-red-200">💡 Strategy: Add ${Math.ceil(tvlBackingUsd * 0.5).toLocaleString()} collateral to unlock {Math.ceil(tvlBackingUsd * 500).toLocaleString()} more Alpha Points capacity.</div>
-                    </div>
-                  );
-                } else if (lifetimeUsedPercent > 60) {
-                  recommendations.push(
-                    <div key="growth-prep" className="bg-orange-500/10 border border-orange-500/20 rounded-lg p-3">
-                      <div className="text-sm font-medium text-orange-400 mb-1">📈 Prepare for Growth</div>
-                      <div className="text-xs text-orange-300 mb-2">At {lifetimeUsedPercent.toFixed(1)}% capacity - good time to plan expansion.</div>
-                      <div className="text-xs text-orange-200">💡 Strategy: Consider adding collateral before hitting 80% to avoid service disruption during peak demand.</div>
-                    </div>
-                  );
-                }
-
-                // Revenue Optimization
-                if (totalPerks === 0) {
-                  recommendations.push(
-                    <div key="first-perk" className="bg-blue-500/10 border border-blue-500/20 rounded-lg p-3">
-                      <div className="text-sm font-medium text-blue-400 mb-1">🚀 Launch Revenue Stream</div>
-                      <div className="text-xs text-blue-300 mb-2">You have ${tvlBackingUsd.toLocaleString()} in capital but no active perks.</div>
-                      <div className="text-xs text-blue-200">💡 Strategy: Start with 3-5 perks at different price points ($5-50) to test market demand and optimize pricing.</div>
-                    </div>
-                  );
-                } else if (totalPerks < 3) {
-                  recommendations.push(
-                    <div key="diversify" className="bg-cyan-500/10 border border-cyan-500/20 rounded-lg p-3">
-                      <div className="text-sm font-medium text-cyan-400 mb-1">🎯 Diversify Offerings</div>
-                      <div className="text-xs text-cyan-300 mb-2">Only {totalPerks} active perk{totalPerks === 1 ? '' : 's'} - limited market coverage.</div>
-                      <div className="text-xs text-cyan-200">💡 Strategy: Add perks in different categories (Digital Assets, Access, Physical) to capture broader audience segments.</div>
-                    </div>
-                  );
-                }
-
-                // Efficiency & Performance Insights
-                if (capitalEfficiency < 30 && lifetimeMinted > 1000) {
-                  recommendations.push(
-                    <div key="efficiency" className="bg-purple-500/10 border border-purple-500/20 rounded-lg p-3">
-                      <div className="text-sm font-medium text-purple-400 mb-1">⚡ Optimize Capital Efficiency</div>
-                      <div className="text-xs text-purple-300 mb-2">Current efficiency: {capitalEfficiency.toFixed(1)}% - room for improvement.</div>
-                      <div className="text-xs text-purple-200">💡 Strategy: Focus on higher-margin digital perks or increase perk pricing to maximize Alpha Points per dollar invested.</div>
-                    </div>
-                  );
-                }
-
-                // Market Timing & Demand
-                if (dailyUsedPercent < 10 && pointsMintedToday === 0 && totalPerks > 0) {
-                  recommendations.push(
-                    <div key="marketing" className="bg-yellow-500/10 border border-yellow-500/20 rounded-lg p-3">
-                      <div className="text-sm font-medium text-yellow-400 mb-1">📢 Boost Market Presence</div>
-                      <div className="text-xs text-yellow-300 mb-2">Daily quota unused despite having {totalPerks} active perks.</div>
-                      <div className="text-xs text-yellow-200">💡 Strategy: Launch marketing campaign, partner with influencers, or create limited-time offers to drive demand.</div>
-                    </div>
-                  );
-                } else if (dailyUsedPercent > 70) {
-                  recommendations.push(
-                    <div key="demand" className="bg-green-500/10 border border-green-500/20 rounded-lg p-3">
-                      <div className="text-sm font-medium text-green-400 mb-1">🔥 High Demand Detected</div>
-                      <div className="text-xs text-green-300 mb-2">Using {dailyUsedPercent.toFixed(1)}% of daily quota - strong market traction.</div>
-                      <div className="text-xs text-green-200">💡 Strategy: Consider premium pricing tiers or exclusive perks to capture additional value from high demand.</div>
-                    </div>
-                  );
-                }
-
-                // Financial Management
-                if (withdrawable > tvlBackingUsd * 0.3) {
-                  recommendations.push(
-                    <div key="capital-mgmt" className="bg-indigo-500/10 border border-indigo-500/20 rounded-lg p-3">
-                      <div className="text-sm font-medium text-indigo-400 mb-1">💼 Capital Management</div>
-                      <div className="text-xs text-indigo-300 mb-2">${withdrawable.toFixed(0)} available for withdrawal ({((withdrawable/tvlBackingUsd)*100).toFixed(0)}% of capital).</div>
-                      <div className="text-xs text-indigo-200">💡 Strategy: Consider reinvesting excess capital into new perks or withdraw for other business opportunities.</div>
-                    </div>
-                  );
-                }
-
-                // Long-term Strategic Planning
-                if (projectedDaysToCapacity < 30 && projectedDaysToCapacity !== Infinity) {
-                  recommendations.push(
-                    <div key="runway" className="bg-pink-500/10 border border-pink-500/20 rounded-lg p-3">
-                      <div className="text-sm font-medium text-pink-400 mb-1">⏰ Capacity Planning</div>
-                      <div className="text-xs text-pink-300 mb-2">Only {projectedDaysToCapacity} days until capacity limit at current usage rate.</div>
-                      <div className="text-xs text-pink-200">💡 Strategy: Plan capital injection now or implement demand management (higher pricing, limited quantities).</div>
-                    </div>
-                  );
-                } else if (projectedDaysToCapacity > 365) {
-                  recommendations.push(
-                    <div key="expansion" className="bg-teal-500/10 border border-teal-500/20 rounded-lg p-3">
-                      <div className="text-sm font-medium text-teal-400 mb-1">🌟 Expansion Opportunity</div>
-                      <div className="text-xs text-teal-300 mb-2">Current capacity will last {projectedDaysToCapacity > 999 ? '999+' : projectedDaysToCapacity} days - excellent runway.</div>
-                      <div className="text-xs text-teal-200">💡 Strategy: Focus on aggressive growth - launch new perk categories, partner integrations, or geographic expansion.</div>
-                    </div>
-                  );
-                }
-
-                // Default recommendation if no specific conditions met
-                if (recommendations.length === 0) {
-                  recommendations.push(
-                    <div key="optimize" className="bg-gray-500/10 border border-gray-500/20 rounded-lg p-3">
-                      <div className="text-sm font-medium text-gray-400 mb-1">📊 Business Optimization</div>
-                      <div className="text-xs text-gray-300 mb-2">Your operations are stable. Focus on optimization and growth.</div>
-                      <div className="text-xs text-gray-200">💡 Strategy: Analyze perk performance data, A/B test pricing, and explore new market segments for expansion.</div>
-                    </div>
-                  );
-                }
-
-                return recommendations.slice(0, 4); // Show max 4 recommendations
-              })()}
-            </div>
-          </div>
-
-          {/* System Status */}
-          <div className="bg-gray-800/95 backdrop-blur-lg border border-gray-700/50 rounded-lg p-5">
-            <h3 className="text-lg font-semibold text-white mb-4 flex items-center">
-              <span className="mr-2">⚙️</span>
-              System Status
-            </h3>
-            
-            <div className="space-y-3">
-              {/* Wallet Status */}
-              <div className="bg-gray-900/50 rounded-lg p-3">
-                <div className="flex items-center justify-between mb-2">
-                  <span className="text-sm text-gray-300">SUI Balance</span>
-                  <div className="flex items-center">
-                    {loading.suiBalance ? (
-                      <div className="w-4 h-4 bg-gray-700 rounded animate-pulse mr-2"></div>
-                    ) : (
-                      <>
-                        <span className="text-sm font-medium text-white mr-1">{formatSui(suiBalance)}</span>
-                        <img src={suiLogo} alt="Sui Logo" className="w-4 h-4 rounded-full object-cover" />
-                      </>
-                    )}
-                  </div>
-                </div>
-                <a
-                  href="https://faucet.testnet.sui.io/"
-                  target="_blank"
-                  rel="noopener noreferrer"
-                  className="block w-full text-center bg-cyan-500 hover:bg-cyan-600 text-white py-1 px-2 rounded text-xs font-medium transition-colors"
->>>>>>> a273372e
-                >
-                  <span className="mr-1">🔄</span>
-                  Refresh
-                </Button>
-              </div>
-<<<<<<< HEAD
             </div>
           </div>
         </div>
@@ -2062,76 +1702,6 @@
               </div>
             </div>
           </div>
-=======
-
-              {/* Enhanced Partner Analytics */}
-              <div className="bg-gray-900/50 rounded-lg p-3">
-                <div className="text-sm text-gray-300 mb-3 flex items-center">
-                  <span className="mr-2">📊</span>
-                  Performance Metrics
-                </div>
-                
-                {/* Key Performance Indicators */}
-                <div className="space-y-3">
-                  {/* Perk Performance */}
-                  <div className="bg-gray-800/50 rounded-md p-2">
-                    <div className="flex items-center justify-between mb-1">
-                      <span className="text-xs text-green-300 font-medium">Perk Claims</span>
-                      <span className="text-xs text-gray-400">Total</span>
-                    </div>
-                    <div className="flex items-center justify-between">
-                      <div className="text-sm font-bold text-white">{metrics.totalClaims.toLocaleString()}</div>
-                      <div className={`text-xs px-2 py-0.5 rounded-full ${
-                        metrics.totalClaims > 100 ? 'bg-green-500/20 text-green-400' :
-                        metrics.totalClaims > 10 ? 'bg-yellow-500/20 text-yellow-400' :
-                        'bg-red-500/20 text-red-400'
-                      }`}>
-                        {metrics.totalClaims > 100 ? 'High' : metrics.totalClaims > 10 ? 'Active' : 'Starting'}
-                      </div>
-                    </div>
-                  </div>
-
-                  {/* Revenue Performance */}
-                  <div className="bg-gray-800/50 rounded-md p-2">
-                    <div className="flex items-center justify-between mb-1">
-                      <span className="text-xs text-purple-300 font-medium">Revenue</span>
-                      <span className="text-xs text-gray-400">Generated</span>
-                    </div>
-                    <div className="flex items-center justify-between">
-                      <div className="text-sm font-bold text-white">{metrics.totalRevenue.toLocaleString('en-US', { minimumFractionDigits: 0, maximumFractionDigits: 2 })} AP</div>
-                      <div className={`text-xs px-2 py-0.5 rounded-full ${
-                        metrics.totalRevenue > 1000 ? 'bg-green-500/20 text-green-400' :
-                        metrics.totalRevenue > 100 ? 'bg-yellow-500/20 text-yellow-400' :
-                        'bg-red-500/20 text-red-400'
-                      }`}>
-                        {metrics.totalRevenue > 1000 ? 'Strong' : metrics.totalRevenue > 100 ? 'Growing' : 'Early'}
-                      </div>
-                    </div>
-                    <div className="text-center mt-1">
-                      <div className="text-xs text-gray-400">≈ ${(metrics.totalRevenue / 1000).toLocaleString('en-US', { minimumFractionDigits: 2, maximumFractionDigits: 2 })} USD</div>
-                    </div>
-                  </div>
-
-                  {/* Quick Stats Grid */}
-                  <div className="grid grid-cols-2 gap-2 pt-1">
-                    <div className="text-center">
-                      <div className="text-xs text-gray-400">Active Perks</div>
-                      <div className="text-sm font-bold text-green-300">{metrics.activePerks.toLocaleString()}</div>
-                    </div>
-                    <div className="text-center">
-                      <div className="text-xs text-gray-400">Total Perks</div>
-                      <div className="text-sm font-bold text-cyan-300">{metrics.totalPerks.toLocaleString()}</div>
-                    </div>
-                  </div>
-                </div>
-              </div>
-            </div>
-          </div>
-        </div>
-      </div>
-    );
-  };
->>>>>>> a273372e
 
           {/* Smart Recommendations */}
           <div className="bg-gray-800/95 backdrop-blur-lg border border-gray-700/50 rounded-lg p-5">
@@ -3086,34 +2656,8 @@
                                 className="flex-1 px-2 py-1 text-xs bg-gray-900/50 border border-gray-600 rounded"
                                 maxLength={20}
                               />
-<<<<<<< HEAD
                               <button
                                 type="button"
-                                onClick={handleCustomTag}
-                                disabled={!tagInput.trim() || newPerkTags.length >= 5}
-                                className="btn-modern-primary text-xs px-2 py-1"
-                              >
-                                Add
-                              </button>
-                            </div>
-                          </div>
-                          
-                          {/* Predefined tags */}
-                          <div className="p-1">
-                            {(tagInput ? filteredTags : availableTags.filter(tag => !newPerkTags.includes(tag))).map((tag) => (
-=======
->>>>>>> a273372e
-                              <button
-                                key={tag}
-                                type="button"
-<<<<<<< HEAD
-                                onClick={() => addTag(tag)}
-                                disabled={newPerkTags.length >= 5}
-                                className="w-full text-left px-2 py-1 text-xs hover:bg-gray-700 rounded disabled:opacity-50 disabled:hover:bg-transparent"
-                              >
-                                {tag}
-                              </button>
-=======
                                 onClick={handleCustomTag}
                                 disabled={!tagInput.trim() || newPerkTags.length >= 5}
                                 className="btn-modern-primary text-xs px-2 py-1"
@@ -3135,7 +2679,6 @@
                               >
                                 {tag}
                               </button>
->>>>>>> a273372e
                             ))}
                             {tagInput && filteredTags.length === 0 && (
                               <div className="px-2 py-1 text-xs text-gray-400">No matching tags</div>
@@ -3151,15 +2694,9 @@
                     <select
                       value={newPerkExpiryType}
                       onChange={(e) => setNewPerkExpiryType(e.target.value as 'none' | 'days' | 'date')}
-<<<<<<< HEAD
                       disabled={isCreatingPerk || !currentSettings?.allowExpiringPerks}
                       className="w-full h-10 bg-gray-900/50 border border-gray-600 rounded px-3 text-white cursor-pointer hover:border-gray-500 disabled:opacity-50"
                                               title={!currentSettings?.allowExpiringPerks ? "Enable expiring perks in settings first" : "Set when this perk expires"}
-=======
-                      disabled={isCreatingPerk || !currentSettings.allowExpiringPerks}
-                      className="w-full h-10 bg-gray-900/50 border border-gray-600 rounded px-3 text-white cursor-pointer hover:border-gray-500 disabled:opacity-50"
-                      title={!currentSettings.allowExpiringPerks ? "Enable expiring perks in settings first" : "Set when this perk expires"}
->>>>>>> a273372e
                     >
                       <option value="none">No Expiry</option>
                       <option value="days">Expires in X days</option>
@@ -3202,22 +2739,13 @@
                         id="consumable-toggle-main"
                         checked={newPerkIsConsumable}
                         onChange={(e) => setNewPerkIsConsumable(e.target.checked)}
-<<<<<<< HEAD
                         disabled={isCreatingPerk || !currentSettings?.allowConsumablePerks}
-=======
-                        disabled={isCreatingPerk || !currentSettings.allowConsumablePerks}
->>>>>>> a273372e
                         className="w-4 h-4 text-blue-600 bg-gray-700 border-gray-600 rounded focus:ring-blue-500 focus:ring-2"
                       />
                       <label 
                         htmlFor="consumable-toggle-main" 
-<<<<<<< HEAD
                         className={`text-sm ${!currentSettings?.allowConsumablePerks ? 'text-gray-500' : 'text-white cursor-pointer'}`}
                         title={!currentSettings?.allowConsumablePerks ? "Enable consumable perks in settings first" : "Make this perk consumable with limited uses"}
-=======
-                        className={`text-sm ${!currentSettings.allowConsumablePerks ? 'text-gray-500' : 'text-white cursor-pointer'}`}
-                        title={!currentSettings.allowConsumablePerks ? "Enable consumable perks in settings first" : "Make this perk consumable with limited uses"}
->>>>>>> a273372e
                       >
                         Consumable
                       </label>
@@ -5229,9 +4757,7 @@
                   />
                   <span className="text-sm text-gray-300">Allow Unique Metadata</span>
                   </label>
-              </div>
-            
-<<<<<<< HEAD
+            </div>
                         {/* Zero-Dev Integration Settings Button */}
             <div className="pt-4 border-t border-gray-700">
               <Button
@@ -5247,9 +4773,6 @@
                 Set up security, domains, events, and generate SDK code
               </div>
             </div>
-=======
-
->>>>>>> a273372e
 
             {/* Save Button */}
             <div className="pt-4 border-t border-gray-700">
@@ -5277,7 +4800,6 @@
       console.log(`🔄 Switching partner cap from ${selectedPartnerCapId} to ${newPartnerCapId}`);
       
       setSelectedPartnerCapId(newPartnerCapId);
-<<<<<<< HEAD
       
       // Reset stats state to force fresh check for new partner cap
       setHasPartnerStats(null);
@@ -5516,46 +5038,6 @@
         toast.error('No vault found for this partner');
         return;
       }
-=======
-      
-      // Reset stats state to force fresh check for new partner cap
-      setHasPartnerStats(null);
-      setIsCheckingStats(false);
-      
-      // Show immediate feedback
-      toast.info(`Switched to ${newPartnerCap.partnerName}`, { autoClose: 2000 });
-      
-      // Clear form when switching partner caps
-      if (currentTab === 'perks') {
-        setNewPerkName('');
-        setNewPerkDescription('');
-        setNewPerkType('Access');
-        setNewPerkTags([]);
-        setNewPerkUsdcPrice('');
-        setNewPerkReinvestmentPercent(20);
-        setNewPerkIcon('🎁');
-        setShowTagDropdown(false);
-        setTagInput('');
-        // Reset expiry fields
-        setNewPerkExpiryType('none');
-        setNewPerkExpiryDays('30');
-        setNewPerkExpiryDate('');
-        // Reset consumable fields
-        setNewPerkIsConsumable(false);
-        setNewPerkCharges('1');
-      }
-      
-      // Reset stats state and immediately check for the new partner cap
-      setHasPartnerStats(null);
-      // Partner cap switched - checking stats for new partner
-      
-      // Trigger stats check for the new partner cap (pass the new ID directly)
-      setTimeout(() => {
-        checkPartnerStats(false, newPartnerCapId);
-      }, 100); // Small delay to ensure state is updated
-    }
-  };
->>>>>>> a273372e
 
       const transaction = buildWithdrawCollateralTransaction(
         partnerCap.id,
